# dJetLawyer ChatBot Backend

This is the backend for the dJetLawyer ChatBot, a sophisticated AI-powered legal assistant.

## Setup

1. Clone the repository
2. Create a virtual environment: `python3.10 -m venv ChatBotBackend`
3. Activate the virtual environment:
   - On Windows: `venv\Scripts\activate`
   - On macOS and Linux: `source ChatBotBackend/bin/activate`
4. Install dependencies: `pip install -r requirements.txt`
5. Copy `.env.example` to `.env` and fill in the required environment variables
6. Set up the database:
   - Create a PostgreSQL database
   - Update the `DATABASE_URL` in `.env` with your database credentials
7. Run database migrations: `alembic upgrade head`
8. Start the server: `uvicorn main:app --reload`

## API Documentation

Once the server is running, you can access the API documentation at `http://localhost:8000/docs`.

## Testing

To run tests, use the command: `./run_tests.sh`

## Deployment

For production deployment, consider the following:

1. Use a production WSGI server like Gunicorn
2. Set up HTTPS
3. Use environment variables for all sensitive information
4. Set up proper logging
5. Configure a production-ready database
6. Set up monitoring and error tracking
<<<<<<< HEAD


## Files

1. createPineCone.py: This is the script for uploading files to pinecone. Usage is `python createPineCone.py load_data` to add data to the pinecone vector store. `python createPineCone.py` to test what has been uploaded to the vector store.

2. createVectorDatabase.py: This is the script for creating the local Chroma Vector database. It has been deprecated because I am no longer using a local Chroma vector database.
=======
>>>>>>> ac78aee5
<|MERGE_RESOLUTION|>--- conflicted
+++ resolved
@@ -34,14 +34,4 @@
 3. Use environment variables for all sensitive information
 4. Set up proper logging
 5. Configure a production-ready database
-6. Set up monitoring and error tracking
-<<<<<<< HEAD
-
-
-## Files
-
-1. createPineCone.py: This is the script for uploading files to pinecone. Usage is `python createPineCone.py load_data` to add data to the pinecone vector store. `python createPineCone.py` to test what has been uploaded to the vector store.
-
-2. createVectorDatabase.py: This is the script for creating the local Chroma Vector database. It has been deprecated because I am no longer using a local Chroma vector database.
-=======
->>>>>>> ac78aee5
+6. Set up monitoring and error tracking